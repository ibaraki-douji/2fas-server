--- conflicted
+++ resolved
@@ -36,21 +36,12 @@
 .PHONY: tests-e2e
 tests-e2e: ## run end to end tests
     ## There is some race condition when running tests as go test -count=1 ./tests/... Come back at some point and fix it
-<<<<<<< HEAD
-	go test ./tests/browser_extension/... -count=1
-	go test ./tests/icons/... -count=1
-	go test ./tests/mobile/... -count=1
-	go test ./tests/support/... -count=1
-	go test ./tests/system/... -count=1
-	go test ./tests/pass/... -count=1
-=======
 	go test ./e2e-tests/browser_extension/... -count=1
 	go test ./e2e-tests/icons/... -count=1
 	go test ./e2e-tests/mobile/... -count=1
 	go test ./e2e-tests/support/... -count=1
 	go test ./e2e-tests/system/... -count=1
->>>>>>> e75800c5
-
+	go test ./e2e-tests/pass/... -count=1
 
 vendor-licenses: ## report vendor licenses
 	go-licenses report ./cmd/api --template licenses.tpl > licenses.json 2> licenses-errors